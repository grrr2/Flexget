import os
from optparse import OptionParser as OptParser, SUPPRESS_HELP
import flexget


class OptionParser(OptParser):
    """Contains all the options that both the core and webui should have"""

    def __init__(self, **kwargs):
        OptParser.__init__(self, **kwargs)

        self.version = flexget.__version__
        self.add_option('-V', '--version', action='version',
                        help='Print FlexGet version and exit.')
        self.add_option('--debug', action='callback', callback=self._debug_callback, dest='debug',
                        help=SUPPRESS_HELP)
        self.add_option('--debug-all', action='callback', callback=self._debug_callback, dest='debug_all',
                        help=SUPPRESS_HELP)
        self.add_option('--debug-perf', action='store_true', dest='debug_perf', default=False,
                        help=SUPPRESS_HELP)
        self.add_option('--loglevel', action='store', type='choice', default='info', dest='loglevel',
                        choices=['none', 'critical', 'error', 'warning', 'info', 'debug', 'debugall'],
                        help=SUPPRESS_HELP)
        self.add_option('--debug-sql', action='store_true', dest='debug_sql', default=False,
                        help=SUPPRESS_HELP)
        self.add_option('-c', action='store', dest='config', default='config.yml',
                        help='Specify configuration file. Default is config.yml')

    def _debug_callback(self, option, opt, value, parser):
        setattr(parser.values, option.dest, 1)
        if option.dest == 'debug':
            setattr(parser.values, 'loglevel', 'debug')
        elif option.dest == 'debug_all':
            setattr(parser.values, 'debug', 1)
            setattr(parser.values, 'loglevel', 'debugall')


class CoreOptionParser(OptionParser):
    """Contains all the options that should only be used when running without a ui"""

    def __init__(self, unit_test=False, **kwargs):
        OptionParser.__init__(self, **kwargs)

        self._unit_test = unit_test

        self.add_option('--log-start', action='store_true', dest='log_start', default=0,
                        help=SUPPRESS_HELP)
        self.add_option('--test', action='store_true', dest='test', default=0,
                        help='Verbose what would happen on normal execution.')
        self.add_option('--check', action='store_true', dest='validate', default=0,
                        help='Validate configuration file and print errors.')
        self.add_option('--learn', action='store_true', dest='learn', default=0,
                        help='Matches are not downloaded but will be skipped in the future.')
        self.add_option('--no-cache', action='store_true', dest='nocache', default=0,
                        help='Disable caches. Works only in plugins that have explicit support.')
        self.add_option('--reset', action='store_true', dest='reset', default=0,
                        help='Forgets everything that has been done and learns current matches.')
        self.add_option('--doc', action='store', dest='doc',
                        metavar='PLUGIN', help='Display plugin documentation. See also --plugins.')
        self.add_option('--cron', action='store_true', dest='quiet', default=False,
                        help='Disables stdout and stderr output, log file used. Reduces logging level slightly.')

        self.add_option('--experimental', action='store_true', dest='experimental', default=False,
                        help=SUPPRESS_HELP)
        self.add_option('--validate', action='store_true', dest='validate', default=False,
                        help=SUPPRESS_HELP)

<<<<<<< HEAD
=======
        self.add_option('-V', '--version', action='store_true', dest='version', default=False,
                        help='Print FlexGet version and exit.')
>>>>>>> 761103ee

        self.add_option('--migrate', action='store', dest='migrate', default=None,
                        help=SUPPRESS_HELP)

        # provides backward compatibility to --cron and -d
        self.add_option('-q', '--quiet', action='store_true', dest='quiet', default=False,
                        help=SUPPRESS_HELP)

    def parse_args(self, args=None):
        result = OptParser.parse_args(self, args or self._unit_test and ['flexget', '--reset'] or None)
        options = result[0]
        if options.test and options.learn:
            self.error('--test and --learn are mutually exclusive')

        if options.test and options.reset:
            self.error('--test and --reset are mutually exclusive')

        # reset and migrate should be executed with learn
        if (options.reset and not self._unit_test) or options.migrate:
            options.learn = True

        return result


class StoreErrorOptionParser(CoreOptionParser):
    """Parses options from a string instead of cli, doesn't exit on parser errors, stores them in error_msg attribute"""

    def __init__(self, baseparser):
        """Duplicates optios from another OptionParser"""
        CoreOptionParser.__init__(self, option_list=baseparser.option_list, conflict_handler="resolve")
        # Remove the options inappropriate to change mid-run
        self.remove_option('-h')
        self.remove_option('-V')
        self.remove_option('-c')
        self.error_msg = ''

    def parse_args(self, args):
        # Clear error message before parsing
        self.error_msg = ''
        # If args is a string, split it into an args list
        if isinstance(args, basestring):
            import shlex
            args = ['flexget'] + shlex.split(args.encode('utf-8'))
        return CoreOptionParser.parse_args(self, args)

    def error(self, msg):
        # Store error message for later
        self.error_msg = msg

    def get_help(self):
        # Remove the usage string from the help message
        result = self.format_help()
        first_newline = result.find('\n')
        result = result[first_newline:].lstrip('\n')
        return result


class UIOptionParser(OptionParser):
    """Contains the options for the webui"""

    def __init__(self):
        OptionParser.__init__(self)
        self.add_option('--port', action='store', type="int", dest='port', default=5050,
                        help='Run FlexGet webui in port [default: %default]')
        if os.name != 'nt':
            self.add_option('-d', '--daemonize', action='store_true', dest='daemon', default=False,
                            help='Causes webui to daemonize after starting')

        # enable flask autoreloading (development)
        self.add_option('--autoreload', action='store_true', dest='autoreload', default=False,
                        help=SUPPRESS_HELP)<|MERGE_RESOLUTION|>--- conflicted
+++ resolved
@@ -65,11 +65,6 @@
         self.add_option('--validate', action='store_true', dest='validate', default=False,
                         help=SUPPRESS_HELP)
 
-<<<<<<< HEAD
-=======
-        self.add_option('-V', '--version', action='store_true', dest='version', default=False,
-                        help='Print FlexGet version and exit.')
->>>>>>> 761103ee
 
         self.add_option('--migrate', action='store', dest='migrate', default=None,
                         help=SUPPRESS_HELP)
