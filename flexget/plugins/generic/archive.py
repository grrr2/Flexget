from __future__ import unicode_literals, division, absolute_import
import logging
import re
from datetime import datetime
from argparse import Action, ArgumentError

from sqlalchemy.orm import relationship
from sqlalchemy.orm.exc import NoResultFound
from sqlalchemy.schema import Table, ForeignKey
from sqlalchemy import Column, Integer, DateTime, Unicode, Index

from flexget import db_schema
from flexget.event import event
from flexget.entry import Entry
from flexget.plugin import priority, register_parser_option, register_plugin
from flexget.utils.sqlalchemy_utils import table_schema, get_index_by_name
from flexget.utils.tools import console, strip_html
from flexget.manager import Session

log = logging.getLogger('archive')

SCHEMA_VER = 0

Base = db_schema.versioned_base('archive', SCHEMA_VER)

archive_tags_table = Table('archive_entry_tags', Base.metadata,
                           Column('entry_id', Integer, ForeignKey('archive_entry.id')),
                           Column('tag_id', Integer, ForeignKey('archive_tag.id')),
                           Index('ix_archive_tags', 'entry_id', 'tag_id'))

archive_sources_table = Table('archive_entry_sources', Base.metadata,
                              Column('entry_id', Integer, ForeignKey('archive_entry.id')),
                              Column('source_id', Integer, ForeignKey('archive_source.id')),
                              Index('ix_archive_sources', 'entry_id', 'source_id'))


class ArchiveEntry(Base):
    __tablename__ = 'archive_entry'
    __table_args__ = (Index('ix_archive_title_url', 'title', 'url'),)

    id = Column(Integer, primary_key=True)
    title = Column(Unicode, index=True)
    url = Column(Unicode, index=True)
    description = Column(Unicode)
    task = Column('feed', Unicode) # DEPRECATED, but SQLite does not support drop column
    added = Column(DateTime, index=True)

    tags = relationship("ArchiveTag", secondary=archive_tags_table)
    sources = relationship("ArchiveSource", secondary=archive_sources_table, backref='archive_entries')

    def __init__(self):
        self.added = datetime.now()

    def __str__(self):
        return '<ArchiveEntry(title=%s,url=%s,task=%s,added=%s)>' %\
               (self.title, self.url, self.task, self.added.strftime('%Y-%m-%d %H:%M'))


class ArchiveTag(Base):
    __tablename__ = 'archive_tag'

    id = Column(Integer, primary_key=True)
    name = Column(Unicode, index=True)

    def __init__(self, name):
        self.name = name

    def __str__(self):
        return '<ArchiveTag(id=%s,name=%s)>' % (self.id, self.name)


class ArchiveSource(Base):
    __tablename__ = 'archive_source'

    id = Column(Integer, primary_key=True)
    name = Column(Unicode, index=True)

    def __init__(self, name):
        self.name = name

    def __str__(self):
        return '<ArchiveSource(id=%s,name=%s)>' % (self.id, self.name)


def get_source(name, session):
    """
    :param string name: Source name
    :param session: SQLAlchemy session
    :return: ArchiveSource from db or new one
    """
    try:
        return session.query(ArchiveSource).filter(ArchiveSource.name == name).one()
    except NoResultFound:
        source = ArchiveSource(name)
        return source


def get_tag(name, session):
    """
    :param string name: Tag name
    :param session: SQLAlchemy session
    :return: ArchiveTag from db or new one
    """
    try:
        return session.query(ArchiveTag).filter(ArchiveTag.name == name).one()
    except NoResultFound:
        source = ArchiveTag(name)
        return source


@db_schema.upgrade('archive')
def upgrade(ver, session):
    if ver is None:
        # get rid of old index
        aet = table_schema('archive_entry', session)
        old_index = get_index_by_name(aet, 'archive_feed_title')
        if old_index is not None:
            log.info('Dropping legacy index (may take a while) ...')
            old_index.drop()
            # create new index by title, url
        new_index = get_index_by_name(Base.metadata.tables['archive_entry'], 'ix_archive_title_url')
        if new_index:
            log.info('Creating new index (may take a while) ...')
            new_index.create(bind=session.connection())
        else:
            # maybe removed from the model by later migrations?
            log.error('Unable to create index `ix_archive_title_url`, removed from the model?')
            # TODO: nag about this ?
        # This is safe as long as we don't delete the model completely :)
        # But generally never use Declarative Models in migrate!
        if session.query(ArchiveEntry).first():
            log.critical('----------------------------------------------')
            log.critical('You should run `--archive consolidate` ')
            log.critical('one time when you have time, it may take hours')
            log.critical('----------------------------------------------')
        ver = 0
    return ver


class Archive(object):
    """
    Archives all new items into database where they can be later searched and injected.
    Stores the entries in the state as they are at the exit phase, this way task cleanup for title
    etc is stored into the database. This may however make injecting them back to the original task work
    wrongly.
    """

    schema = {
        'oneOf': [
            {'type': 'boolean'},
            {'type': 'array', 'items': {'type': 'string'}}
        ]

    }

    def validator(self):
        from flexget import validator
        config = validator.factory()
        config.accept('boolean')
        config.accept('list').accept('text')
        return config

    def on_task_exit(self, task, config):
        """Add new entries into archive. We use exit phase in case the task corrects title or url via some plugins."""

        if isinstance(config, bool):
            tag_names = []
        else:
            tag_names = config

        tags = []
        for tag_name in set(tag_names):
            tags.append(get_tag(tag_name, task.session))

        count = 0
        processed = []
        for entry in task.entries + task.rejected + task.failed:
            # I think entry can be in multiple of those lists .. not sure though!
            if entry in processed:
                continue
            else:
                processed.append(entry)

            ae = task.session.query(ArchiveEntry).\
                filter(ArchiveEntry.title == entry['title']).\
                filter(ArchiveEntry.url == entry['url']).first()
            if ae:
                # add (missing) sources
                source = get_source(task.name, task.session)
                if not source in ae.sources:
                    log.debug('Adding `%s` into `%s` sources' % (task.name, ae))
                    ae.sources.append(source)
                # add (missing) tags
                for tag_name in tag_names:
                    atag = get_tag(tag_name, task.session)
                    if not atag in ae.tags:
                        log.debug('Adding tag %s into %s' % (tag_name, ae))
                        ae.tags.append(atag)
            else:
                # create new archive entry
                ae = ArchiveEntry()
                ae.title = entry['title']
                ae.url = entry['url']
                if 'description' in entry:
                    ae.description = entry['description']
                ae.task = task.name
                ae.sources.append(get_source(task.name, task.session))
                if tags:
                    # note, we're extending empty list
                    ae.tags.extend(tags)
                log.debug('Adding `%s` with %i tags to archive' % (ae, len(tags)))
                task.session.add(ae)
                count += 1
        if count:
            log.verbose('Added %i new entries to archive' % count)

    def on_task_abort(self, task, config):
        """
        Archive even on task abort, except if the abort has happened before session
        was started. Eg. in on_process_start
        """
        if task.session is not None:
            self.on_task_exit(task, config)


class ArchiveInject(object):
    """
    Provides functionality to inject items from archive into tasks
    """

    # ArchiveEntries to be injected
    _inject_entries = []
    _injecting_into_tasks = set()
    _inject_ids = set()
    _immortal = False

    @staticmethod
    def inject(id):
        """
        Add :class:`ArchiveEntry` to be injected on run.

        :param int id: Inject :attr:`ArchiveEntry.id` on next run
        """
        ArchiveInject._inject_ids.add(id)

    @staticmethod
    def inject_immortal(value):
        """
        :param bool value: Inject as immortal or not.
        """
        ArchiveInject._immortal = value

    @property
    def injecting(self):
        return bool(ArchiveInject._inject_ids)

    @event('manager.execute.started')
    def reset(*args, **kwargs):
        log.debug('reset ArchiveInject state')
        ArchiveInject._inject_entries = []
        ArchiveInject._injecting_into_tasks = set()
        ArchiveInject._inject_ids = set()
        ArchiveInject._immortal = False

    @priority(512)
    def on_process_start(self, task, config):
        if not self.injecting:
            return

        # get the entries to be injected, does it only once
        if not self._inject_entries:
            log.debug('Finding inject content')
            session = Session()
            try:
                for id in ArchiveInject._inject_ids:
                    archive_entry = session.query(ArchiveEntry).filter(ArchiveEntry.id == id).first()

                    # not found
                    if not archive_entry:
                        log.critical('There\'s no archived item with ID `%s`' % id)
                        continue

                    # find if there is no longer any task within sources
                    for source in archive_entry.sources:
                        if source.name in task.manager.tasks:
                            break
                    else:
                        log.error('None of sources (%s) exists anymore, cannot inject `%s` from archive!' %
                                  (', '.join([s.name for s in archive_entry.sources]), archive_entry.title))
                        continue

                    # update list of tasks to be injected
                    for source in archive_entry.sources:
                        ArchiveInject._injecting_into_tasks.add(source.name)

                    self._inject_entries.append(archive_entry)
            finally:
                session.close()

        # if this task is not going to be injected into, abort it
        if task.name not in ArchiveInject._injecting_into_tasks:
            log.debug('Not going to inject to %s, aborting & disabling' % task.name)
            task.enabled = False
            task.abort('Not injecting to this task', silent=True)
        else:
            log.debug('Injecting to %s, leaving it enabled' % task.name)

    @priority(255)
    def on_task_input(self, task, config):
        if not self.injecting:
            return

        entries = []

        # disable other inputs
        log.info('Disabling all other inputs in the task.')
        task.disable_phase('input')

        for inject_entry in self._inject_entries:
            if task.name not in [s.name for s in inject_entry.sources]:
                # inject_entry was not meant for this task, continue to next item
                continue
            log.info('Injecting from archive `%s`' % inject_entry.title)
            entry = Entry(inject_entry.title, inject_entry.url)
            if inject_entry.description:
                entry['description'] = inject_entry.description
            if ArchiveInject._immortal:
                log.debug('Injecting as immortal')
                entry['immortal'] = True
            entry['injected'] = True
            entries.append(entry)

        return entries

    @priority(512)
    def on_task_filter(self, task, config):
        if not self.injecting:
            return
        for entry in task.entries:
            if entry.get('injected', False):
                entry.accept('injected')


class UrlrewriteArchive(object):
    """
    Provides capability to rewrite urls from archive or make searches with discover.
    """

    entry_map = {'title': 'title',
                 'url': 'url',
                 'description': 'description'}

    def validator(self):
        from flexget import validator

        root = validator.factory()
        root.accept('boolean')
        root.accept('list').accept('text')
        return root

    def search(self, entry, config=None):
        """Search plugin API method"""

        session = Session()
<<<<<<< HEAD
        query = entry['title']
        try:
            log.debug('looking for `%s` config: %s' % (query, config))
            entries = []
            for archive_entry in search(session, query, desc=True):
                log.debug('rewrite search result: %s' % archive_entry)
                entry = Entry()
                entry.update_using_map(self.entry_map, archive_entry, 
                                       ignore_none=True)
                if entry.isvalid():
                    entries.append(entry)
            log.debug('found %i entries' % len(entries))
            return entries
        finally:
            session.close()
=======
        entries = set()
        for query in entry.get('search_strings', [entry['title']]):
            try:
                log.debug('looking for `%s` config: %s' % (query, config))
                for archive_entry in search(session, query, desc=True):
                    log.debug('rewrite search result: %s' % archive_entry)
                    entry = Entry()
                    entry.update_using_map(self.entry_map, archive_entry)
                    if entry.isvalid():
                        entries.add(entry)
            finally:
                session.close()
        log.debug('found %i entries' % len(entries))
        return entries
>>>>>>> 2b8afdd6


def consolidate():
    """
    Converts previous archive data model to new one.
    """

    session = Session()
    try:
        log.verbose('Checking archive size ...')
        count = session.query(ArchiveEntry).count()
        log.verbose('Found %i items to migrate, this can be aborted with CTRL-C safely.' % count)

        # consolidate old data
        from progressbar import ProgressBar, Percentage, Bar, ETA

        widgets = ['Process - ', ETA(), ' ', Percentage(), ' ', Bar(left='[', right=']')]
        bar = ProgressBar(widgets=widgets, maxval=count).start()

        # id's for duplicates
        duplicates = []

        for index, orig in enumerate(session.query(ArchiveEntry).yield_per(5)):
            bar.update(index)

            # item already processed
            if orig.id in duplicates:
                continue

            # item already migrated
            if orig.sources:
                log.info('Database looks like it has already been consolidated, '
                         'item %s has already sources ...' % orig.title)
                session.rollback()
                return

            # add legacy task to the sources list
            orig.sources.append(get_source(orig.task, session))
            # remove task, deprecated .. well, let's still keep it ..
            #orig.task = None

            for dupe in session.query(ArchiveEntry).\
                filter(ArchiveEntry.id != orig.id).\
                filter(ArchiveEntry.title == orig.title).\
                    filter(ArchiveEntry.url == orig.url).all():
                orig.sources.append(get_source(dupe.task, session))
                duplicates.append(dupe.id)

        if duplicates:
            log.info('Consolidated %i items, removing duplicates ...' % len(duplicates))
            for id in duplicates:
                session.query(ArchiveEntry).filter(ArchiveEntry.id == id).delete()
        session.commit()
        log.info('Completed! This does NOT need to be ran again.')
    except KeyboardInterrupt:
        session.rollback()
        log.critical('Aborted, no changes saved')
    finally:
        session.close()


def tag_source(source_name, tag_names=None):
    """
    Tags all archived entries within a source with supplied tags

    :param string source_name: Source name
    :param list tag_names: List of tag names to add
    """

    if not tag_names or tag_names is None:
        return

    session = Session()
    try:
        # check that source exists
        source = session.query(ArchiveSource).filter(ArchiveSource.name == source_name).first()
        if not source:
            log.critical('Source `%s` does not exists' % source_name)
            srcs = ', '.join([s.name for s in session.query(ArchiveSource).order_by(ArchiveSource.name)])
            if srcs:
                log.info('Known sources: %s' % srcs)
            return

        # construct tags list
        tags = []
        for tag_name in tag_names:
            tags.append(get_tag(tag_name, session))

        # tag 'em
        log.verbose('Please wait while adding tags %s ...' % (', '.join(tag_names)))
        for a in session.query(ArchiveEntry).\
            filter(ArchiveEntry.sources.any(name=source_name)).yield_per(5):
            a.tags.extend(tags)
    finally:
        session.commit()
        session.close()


# API function, was also used from webui .. needs to be rethinked
def search(session, text, tags=None, sources=None, desc=False):
    """
    Search from the archive.

    :param string text: Search text, spaces and dots are tried to be ignored.
    :param Session session: SQLAlchemy session, should not be closed while iterating results.
    :param list tags: Optional list of acceptable tags
    :param list sources: Optional list of acceptable sources
    :param bool desc: Sort results descending
    :return: ArchiveEntries responding to query
    """
    keyword = unicode(text).replace(' ', '%').replace('.', '%')
    # clean the text from any unwanted regexp, convert spaces and keep dots as dots
    normalized_re = re.escape(text.replace('.', ' ')).replace('\\ ', ' ').replace(' ', '.')
    find_re = re.compile(normalized_re, re.IGNORECASE)
    query = session.query(ArchiveEntry).filter(ArchiveEntry.title.like('%' + keyword + '%'))
    if tags:
        query = query.filter(ArchiveEntry.tags.any(ArchiveTag.name.in_(tags)))
    if sources:
        query = query.filter(ArchiveEntry.sources.any(ArchiveSource.name.in_(sources)))
    if desc:
        query = query.order_by(ArchiveEntry.added.desc())
    else:
        query = query.order_by(ArchiveEntry.added.asc())
    for a in query.yield_per(5):
        if find_re.match(a.title):
            yield a
        else:
            log.trace('title %s is too wide match' % a.title)


class ArchiveCli(object):
    """
    Commandline interface for the Archive plugin
    """
    ACTIONS = ('consolidate', 'search', 'inject', 'tag-source', 'test')

    @priority(768)
    def on_process_start(self, task, config):
        options = task.manager.options.archive
        # if --archive was not used
        if not options:
            return

        action = options['action']
        args = options.get('args', [])

        if action == 'tag-source':
            if len(args) < 2:
                console('Too few arguments, needs: SOURCE_NAME TAG [TAG]')
                return
            source_name = args[0]
            tag_names = args[1:]
            tag_source(source_name, tag_names=tag_names)
            task.manager.disable_tasks()
        elif action == 'inject':
            try:
                self.inject(args)
            except ValueError:
                console('Invalid parameters: %s' % ', '.join(args))
                if ',' in ''.join(args):
                    console('IDs must be separated with space now!')
                task.manager.disable_tasks()
        elif action == 'consolidate':
            consolidate()
            task.manager.disable_tasks()
        elif action == 'search':
            tags = []
            for arg in args[:]:
                if arg.startswith('@'):
                    tags.append(arg[1:])
                    args.remove(arg)
            self.search(' '.join(args), tags)
            task.manager.disable_tasks()
        elif action == 'test':
            task.manager.disable_tasks()
        else:
            raise NotImplementedError(action)

    def search(self, search_term, tags=None):

        def print_ae(ae):
            diff = datetime.now() - ae.added

            console('ID: %-6s | Title: %s\nAdded: %s (%d days ago)\nURL: %s' %
                    (ae.id, ae.title, ae.added, diff.days, ae.url))
            source_names = ', '.join([s.name for s in ae.sources])
            tag_names = ', '.join([t.name for t in ae.tags])
            console('Source(s): %s | Tag(s): %s' % (source_names or 'N/A', tag_names or 'N/A'))
            if ae.description:
                console('Description: %s' % strip_html(ae.description))
            console('---')

        session = Session()
        try:
            console('Searching: %s' % search_term)
            if tags:
                console('Tags: %s' % ', '.join(tags))
            console('Please wait ...')
            console('')
            for ae in search(session, search_term, tags):
                print_ae(ae)
        finally:
            session.close()

    def inject(self, args):
        ids = []
        immortal_words = ('true', 'y', 'yes')
        immortal = False
        for arg in args:
            if arg in immortal_words:
                immortal = True
                continue
            ids.append(int(arg))
        map(ArchiveInject.inject, ids)
        ArchiveInject.inject_immortal(immortal)


class ArchiveCLIAction(Action):
    def __call__(self, parser, namespace, values, option_string=None):

        namespace.archive = options = {}

        usage = '''
Usage for --archive ACTION args, these are subjected to change in near future.

 consolidate               Migrate old archive data to new model, may take a long time.
 search [@TAG]s KEYWORDS   Search from the archive.
 inject ID [ID] [yes]      Inject as accepted from archive by ID\'s. If yes is given immortal flag will be used.')
 tag-source SRC TAG [TAG]  Tag all archived items within source with given tag.'''

        if not values:
            raise ArgumentError(self, usage)

        action = values[0].lower()
        if action not in ArchiveCli.ACTIONS:
            raise ArgumentError(self, usage)

        options['action'] = action
        options['args'] = [unicode(arg) for arg in values[1:]]

register_plugin(Archive, 'archive', api_ver=2)
register_plugin(ArchiveInject, 'archive_inject', api_ver=2, builtin=True)
register_plugin(UrlrewriteArchive, 'flexget_archive', groups=['search'])
register_plugin(ArchiveCli, '--archive-cli', builtin=True, api_ver=2)
register_parser_option('--archive', nargs='*', action=ArchiveCLIAction,
                       metavar=('ACTION', 'ARGS'),
                       help='Access [search|inject|tag-source|consolidate] functionalities. '
                            'Without any args display help about those.')<|MERGE_RESOLUTION|>--- conflicted
+++ resolved
@@ -362,38 +362,20 @@
         """Search plugin API method"""
 
         session = Session()
-<<<<<<< HEAD
-        query = entry['title']
+        entries = set()
         try:
-            log.debug('looking for `%s` config: %s' % (query, config))
-            entries = []
-            for archive_entry in search(session, query, desc=True):
-                log.debug('rewrite search result: %s' % archive_entry)
-                entry = Entry()
-                entry.update_using_map(self.entry_map, archive_entry, 
-                                       ignore_none=True)
-                if entry.isvalid():
-                    entries.append(entry)
-            log.debug('found %i entries' % len(entries))
-            return entries
-        finally:
-            session.close()
-=======
-        entries = set()
-        for query in entry.get('search_strings', [entry['title']]):
-            try:
+            for query in entry.get('search_strings', [entry['title']]):
                 log.debug('looking for `%s` config: %s' % (query, config))
                 for archive_entry in search(session, query, desc=True):
                     log.debug('rewrite search result: %s' % archive_entry)
                     entry = Entry()
-                    entry.update_using_map(self.entry_map, archive_entry)
+                    entry.update_using_map(self.entry_map, archive_entry, ignore_none=True)
                     if entry.isvalid():
                         entries.add(entry)
-            finally:
-                session.close()
+        finally:
+            session.close()
         log.debug('found %i entries' % len(entries))
         return entries
->>>>>>> 2b8afdd6
 
 
 def consolidate():
