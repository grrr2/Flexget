--- conflicted
+++ resolved
@@ -61,11 +61,6 @@
         you are basically synced to it, so removing a show in Sickbeard will
         remove it in flexget as well, which could be positive or negative,
         depending on your usage.
-<<<<<<< HEAD
-        '''
-        url = '%s/api/%s/?cmd=shows' % (config['base_url'], config['api_key'])
-        json = task.requests.get(url).json()
-=======
         """
         parsedurl = urlparse(config.get('base_url'))
         url = '%s://%s:%s%s/api/%s/?cmd=shows' % (parsedurl.scheme, parsedurl.netloc,
@@ -75,7 +70,6 @@
         except RequestException as e:
             raise plugin.PluginError('Unable to connect to Sickbeard at %s://%s:%s%s. Error: %s'
                                      % (parsedurl.scheme, parsedurl.netloc, config.get('port'), parsedurl.path, e))
->>>>>>> 38713377
         entries = []
         # Dictionary based on SB quality list.
         qualities = {'Any': '',
