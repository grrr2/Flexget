from __future__ import unicode_literals, division, absolute_import
from urlparse import urlparse
import logging
from requests import RequestException

from flexget import plugin
from flexget.event import event
from flexget.entry import Entry

log = logging.getLogger('sickbeard')


class Sickbeard(object):

    schema = {
        'type': 'object',
        'properties': {
            'base_url': {'type': 'string'},
            'api_key': {'type': 'string'}
            'include_ended': {'type': 'boolean', 'default': True},
            'only_monitored': {'type': 'boolean', 'default': False},
            'include_data': {'type': 'boolean', 'default': False}
        },
        'required': ['api_key', 'base_url'],
        'additionalProperties': False
    }

    def on_task_input(self, task, config):
        """
        This plugin returns ALL of the shows monitored by Sickbeard.
        This includes both ongoing and ended.
        Syntax:

        sickbeard:
          base_url=<value> -- as configured in sickbeard
          api_key=<value>

        Options base_url and api_key are required.

        Use with input plugin like discover and/or configure_series.
        Example:

        download-tv-task:
          configure_series:
            settings:
              quality:
                - 720p
            from:
              sickbeard:
                base_url: http://localhost:8531/sickbeard
                api_key: MYAPIKEY1123
          discover:
            what:
              - emit_series: yes
            from:
              torrentz: any
          download:
            /download/tv

        Note that when using the configure_series plugin with Sickbeard
        you are basically synced to it, so removing a show in Sickbeard will
        remove it in flexget as well, which could be positive or negative,
        depending on your usage.
<<<<<<< HEAD
        '''
        url = '%s/api/%s/?cmd=shows' % (config['base_url'], config['api_key'])
        json = task.requests.get(url).json()
=======
        """
        parsedurl = urlparse(config.get('base_url'))
        url = '%s://%s:%s%s/api/%s/?cmd=shows' % (parsedurl.scheme, parsedurl.netloc,
                                                  config.get('port'), parsedurl.path, config.get('api_key'))
        try:
            json = task.requests.get(url).json()
        except RequestException as e:
            raise plugin.PluginError('Unable to connect to Sonarr at %s://%s:%s%s. Error: %s'
                                     % (parsedurl.scheme, parsedurl.netloc, config.get('port'), parsedurl.path, e))
>>>>>>> 0362b9de
        entries = []
        # Dictionary based on SB quality list.
        qualities = {'Any': '',
                     'HD': '720p-1080p',
                     'HD1080p': '1080p',
                     'HD720p': '720p',
                     'SD': '<hr'}
        for id, show in json['data'].items():
            fg_quality = ''  # Initializes the quality parameter
            if not show['paused'] or not config.get('only_monitored'):
                if config.get('include_ended') or show['status'] != 'Ended':
                    if config.get('include_data'):
                        show_url = '%s:%s/api/%s/?cmd=show&tvdbid=%s' % (config['base_url'], config['port'],
                                                                         config['api_key'], show['tvdbid'])
                        show_json = task.requests.get(show_url).json()
                        sb_quality = show_json['data']['quality']
                        fg_quality = qualities[sb_quality]
                    entry = Entry(title=show['show_name'],
                                  url='',
                                  series_name=show['show_name'],
                                  tvdb_id=show['tvdbid'],
                                  tvrage_id=show['tvrage_id'],
                                  # configure_series plugin requires that all settings will have the configure_series prefix
                                  configure_series_quality=fg_quality)
            if entry.isvalid():
                entries.append(entry)
            else:
                log.error('Invalid entry created? %s' % entry)
            # Test mode logging
            if task.options.test: 
                log.info("Test mode. Entry includes:")
                log.info("    Title: %s" % entry["title"])
                log.info("    URL: %s" % entry["url"])
                log.info("    Show name: %s" % entry["series_name"])
                log.info("    TVDB ID: %s" % entry["tvdb_id"])
                log.info("    TVRAGE ID: %s" % entry["tvrage_id"])
                log.info("    Quality: %s" % entry["configure_series_quality"])
                continue
        return entries


@event('plugin.register')
def register_plugin():
    plugin.register(Sickbeard, 'sickbeard', api_ver=2)<|MERGE_RESOLUTION|>--- conflicted
+++ resolved
@@ -61,21 +61,9 @@
         you are basically synced to it, so removing a show in Sickbeard will
         remove it in flexget as well, which could be positive or negative,
         depending on your usage.
-<<<<<<< HEAD
         '''
         url = '%s/api/%s/?cmd=shows' % (config['base_url'], config['api_key'])
         json = task.requests.get(url).json()
-=======
-        """
-        parsedurl = urlparse(config.get('base_url'))
-        url = '%s://%s:%s%s/api/%s/?cmd=shows' % (parsedurl.scheme, parsedurl.netloc,
-                                                  config.get('port'), parsedurl.path, config.get('api_key'))
-        try:
-            json = task.requests.get(url).json()
-        except RequestException as e:
-            raise plugin.PluginError('Unable to connect to Sonarr at %s://%s:%s%s. Error: %s'
-                                     % (parsedurl.scheme, parsedurl.netloc, config.get('port'), parsedurl.path, e))
->>>>>>> 0362b9de
         entries = []
         # Dictionary based on SB quality list.
         qualities = {'Any': '',
