--- conflicted
+++ resolved
@@ -10,7 +10,6 @@
 from flexget.utils.log import log_once
 from flexget.utils.template import RenderError
 from flexget.utils.parsers import ParseWarning, get_parser, PARSER_EPISODE
-
 
 log = logging.getLogger('exists_series')
 
@@ -71,51 +70,23 @@
             log.warning('No accepted entries have series information. exists_series cannot filter them')
             return
 
-<<<<<<< HEAD
-        for path in paths:
-            log.verbose('Scanning %s', path)
-            # crashes on some paths with unicode
-            path = str(os.path.expanduser(path))
-            if not os.path.exists(path):
-                raise plugin.PluginWarning('Path %s does not exist' % path, log)
-            # scan through
-            for root, dirs, files in os.walk(path, followlinks=True):
-                # convert filelists into utf-8 to avoid unicode problems
-                dirs = [x.decode('utf-8', 'ignore') for x in dirs]
-                files = [x.decode('utf-8', 'ignore') for x in files]
-                # For speed, only test accepted entries since our priority should be after everything is accepted.
-                for series in accepted_series:
-                    disk_parser = accepted_series[series][0]['series_parser']
-                    for name in files + dirs:
-                        # run parser on filename data
-                        try:
-                            disk_parser = get_parser().parse(data=name, type_=PARSER_EPISODE, name=disk_parser.name)
-                        except ParseWarning as pw:
-                            disk_parser = pw.parsed
-                            log_once(pw.value, logger=log)
-                        if disk_parser.valid:
-                            log.debug('name %s is same series as %s', name, series)
-                            log.debug('disk_parser.identifier = %s', disk_parser.identifier)
-                            log.debug('disk_parser.quality = %s', disk_parser.quality)
-                            log.debug('disk_parser.proper_count = %s', disk_parser.proper_count)
-=======
         # scan through
         # For speed, only test accepted entries since our priority should be after everything is accepted.
         for series in accepted_series:
             # make new parser from parser in entry
-            disk_parser = copy.copy(accepted_series[series][0]['series_parser'])
+            series_parser = accepted_series[series][0]['series_parser']
             for folder in paths:
                 folder = path(folder).expanduser()
                 if not folder.isdir():
                     log.warn('Directory %s does not exist' % folder, log)
                     continue
->>>>>>> 72c49ebf
 
                 for filename in folder.walk(errors='warn'):
                     # run parser on filename data
                     try:
-                        disk_parser.parse(data=filename.name)
+                        disk_parser = get_parser().parse(data=filename.name, type_=PARSER_EPISODE, name=series_parser.name)
                     except ParseWarning as pw:
+                        disk_parser = pw.parsed
                         log_once(pw.value, logger=log)
                     if disk_parser.valid:
                         log.debug('name %s is same series as %s', filename.name, series)
