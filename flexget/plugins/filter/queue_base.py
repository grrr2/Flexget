--- conflicted
+++ resolved
@@ -3,20 +3,16 @@
 import logging
 
 from sqlalchemy import Column, Integer, Boolean, String, Unicode, DateTime
-<<<<<<< HEAD
 
-from flexget import schema
-=======
-from flexget.db_schema import versioned_base
->>>>>>> 7acf8258
+from flexget import db_schema
 from flexget.plugin import priority
 from flexget.utils.sqlalchemy_utils import table_add_column
 
 log = logging.getLogger('queue')
-Base = schema.versioned_base('queue', 2)
+Base = db_schema.versioned_base('queue', 2)
 
 
-@schema.upgrade('queue')
+@db_schema.upgrade('queue')
 def upgrade(ver, session):
     if False:  # ver == 0: disable this, since we don't have a remove column function
         table_add_column('queue', 'last_emit', DateTime, session)
