from __future__ import unicode_literals, division, absolute_import

from flexget.plugins.api_trakt import ApiTrakt
from tests import FlexGetBase, use_vcr


lookup_series = ApiTrakt.lookup_series
lookup_episode = ApiTrakt.lookup_episode


class TestTraktLookup(FlexGetBase):
    __yaml__ = """
        templates:
          global:
            trakt_lookup: yes
            # Access a tvdb field to cause lazy loading to occur
            set:
              afield: "{{trakt_series_tvdb_id}}{{trakt_ep_name}}"
        tasks:
          test_show_lookup:
            mock:
              - title: House
                series_name: House
          test:
            mock:
              - {title: 'House.S01E02.HDTV.XViD-FlexGet'}
              - {title: 'Doctor.Who.2005.S02E03.PDTV.XViD-FlexGet'}
            series:
              - House
              - Doctor Who 2005
          test_unknown_series:
            mock:
              - {title: 'Aoeu.Htns.S01E01.htvd'}
            series:
              - Aoeu Htns
          test_date:
            mock:
              - title: the daily show 2012-6-6
            series:
              - the daily show (with jon stewart)
          test_absolute:
            mock:
              - title: naruto 128
            series:
              - naruto

    """

    @use_vcr
<<<<<<< HEAD
    def test_lookup_name(self):
=======
    def test_show_lookup(self):
>>>>>>> f9363369
        """trakt: Test Lookup (ONLINE)"""
        self.execute_task('test_show_lookup')
        entry = self.task.find_entry(title='House')
        assert entry['trakt_series_id'] == 1399, \
            'Trakt_ID should be 1339 is %s for %s' % (entry['trakt_series_id'], entry['series_name'])
        assert entry['trakt_series_status'] == 'ended', 'Series status should "ended". Got %s' \
                                                        % (entry['trakt_series_status'])

    #@use_vcr
    def test_lookup(self):
        """trakt: Test Lookup (ONLINE)"""
        self.execute_task('test')
        entry = self.task.find_entry(title='House.S01E02.HDTV.XViD-FlexGet')
        assert entry['trakt_ep_name'] == 'Paternity', \
            '%s trakt_ep_name should be Paternity' % entry['title']
        assert entry['trakt_series_status'] == 'ended', \
            'runtime for %s is %s, should be "ended"' % (entry['title'], entry['trakt_series_status'])
        assert entry['afield'] == '73255Paternity', 'afield was not set correctly'
        assert self.task.find_entry(trakt_ep_name='School Reunion'), \
            'Failed imdb lookup Doctor Who 2005 S02E03'

    @use_vcr
    def test_unknown_series(self):
        # Test an unknown series does not cause any exceptions
        self.execute_task('test_unknown_series')
        # Make sure it didn't make a false match
        entry = self.task.find_entry('accepted', title='Aoeu.Htns.S01E01.htvd')
        assert entry.get('tvdb_id') is None, 'should not have populated tvdb data'

    @use_vcr
    def test_date(self):
        self.execute_task('test_date')
        entry = self.task.find_entry(title='the daily show 2012-6-6')
        assert entry.get('tvdb_id') is None, 'should not have populated trakt data'

    @use_vcr
    def test_absolute(self):
        self.execute_task('test_absolute')
        entry = self.task.find_entry(title='naruto 128')
        assert entry.get('tvdb_id') is None, 'should not have populated trakt data'


class TestTraktList(FlexGetBase):
    __yaml__ = """
        tasks:
          test_trakt_movies:
            trakt_list:
              username: flexgettest
              list: watchlist
              type: movies
    """

    @use_vcr
    def test_trakt_movies(self):
        self.execute_task('test_trakt_movies')
        assert len(self.task.entries) == 1
        entry = self.task.entries[0]
        assert entry['title'] == '12 Angry Men (1957)'
        assert entry['movie_name'] == '12 Angry Men'
        assert entry['movie_year'] == 1957
        assert entry['imdb_id'] == 'tt0050083'<|MERGE_RESOLUTION|>--- conflicted
+++ resolved
@@ -47,11 +47,7 @@
     """
 
     @use_vcr
-<<<<<<< HEAD
-    def test_lookup_name(self):
-=======
     def test_show_lookup(self):
->>>>>>> f9363369
         """trakt: Test Lookup (ONLINE)"""
         self.execute_task('test_show_lookup')
         entry = self.task.find_entry(title='House')
@@ -60,7 +56,7 @@
         assert entry['trakt_series_status'] == 'ended', 'Series status should "ended". Got %s' \
                                                         % (entry['trakt_series_status'])
 
-    #@use_vcr
+    @use_vcr
     def test_lookup(self):
         """trakt: Test Lookup (ONLINE)"""
         self.execute_task('test')
